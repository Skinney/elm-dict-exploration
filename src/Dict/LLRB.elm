--- conflicted
+++ resolved
@@ -538,24 +538,10 @@
 union left right =
     case ( left, right ) of
         ( _, Leaf ) ->
-<<<<<<< HEAD
-            turnBlack t1
-
-        ( Leaf, _ ) ->
-            t2
-
-        ( Node _ _ key value left right, _ ) ->
-            let
-                ( lt, gt ) =
-                    splitBy key t2
-            in
-                join key value (union left lt) (union right gt)
-=======
             left
 
         ( Leaf, _ ) ->
             right
->>>>>>> e58cc8c6
 
         _ ->
             foldl unionAccumulator ( [], toList right ) left |> uncurry (List.foldl (::)) |> fromSortedList False
@@ -661,20 +647,8 @@
         Leaf ->
             minKey
 
-<<<<<<< HEAD
-        ( Node _ _ key value left right, _ ) ->
-            let
-                ( lt, gt ) =
-                    splitBy key t2
-            in
-                if member key t2 then
-                    join key value (intersect left lt) (intersect right gt)
-                else
-                    union (intersect left lt) (intersect right gt)
-=======
         Node _ newMinKey _ left _ ->
             getMinKeyHelp newMinKey left
->>>>>>> e58cc8c6
 
 
 getMaxKeyHelp : comparable -> Dict comparable v -> comparable
