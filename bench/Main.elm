module Main exposing (main)

import Benchmark exposing (Benchmark, benchmark, describe)
import Benchmark.Runner exposing (BenchmarkProgram, program)
<<<<<<< HEAD
import Benchmark exposing (Benchmark, describe, benchmark1, benchmark2, benchmark3, benchmark4)
import Dict as Dict
=======
import Dict
>>>>>>> e58cc8c6
import Dict.LLRB as Dict2


( dictName, dict2Name ) =
    ( "Dict", "LLRB" )


main : BenchmarkProgram
main =
    program <| suite 100


suite : Int -> Benchmark
suite n =
    describe (toString n ++ " elements")
        [ suiteBuild n
        , suiteQuery n
        , suiteModify n
        , suiteTransform n
        , suiteCombineFragmented n
        , suiteCombineContiguous n
        , suiteCombineDisjoint n
        , suiteCombineEmpty n
        ]


suiteBuild : Int -> Benchmark
suiteBuild n =
    let
<<<<<<< HEAD
        half =
            n // 2

        quarter =
            half // 2

        ls =
            List.map3
                (\a b c -> [ a, b, c ])
                (List.map toKeyValuePair (List.range 0 half))
                (List.map toKeyValuePair (List.range quarter (half + quarter) |> List.reverse))
                (List.map toKeyValuePair (List.range (half + 1) n))
                |> List.concat

        toKeyValuePair n =
            ( n, n )

        setLs =
            List.map toKeyValuePair (List.range half (n + half))
=======
        assocListSorted =
            assocListRange 1 n

        assocListAlmostSorted =
            assocListRange 1 (n - 1) ++ [ ( n - 1, 0 ) ]

        assocListHalfSorted =
            assocListRange (q + 1) (3 * q) ++ assocListRange 1 q ++ assocListRange (3 * q + 1) n
>>>>>>> e58cc8c6

        q =
            n // 4

        assocListUnsorted =
            List.map4
                (\a b c d -> [ a, b, c, d ])
                (assocListRange 1 q)
                (assocListRange (q + 1) (2 * q) |> List.reverse)
                (assocListRange (2 * q + 1) (3 * q))
                (assocListRange (3 * q + 1) n |> List.reverse)
                |> List.concat
    in
        describe "Build"
            [ Benchmark.compare "fromList (sorted)"
                (benchmark dictName <| \() -> Dict.fromList assocListSorted)
                (benchmark dict2Name <| \() -> Dict2.fromList assocListSorted)
            , Benchmark.compare "fromList (almost sorted)"
                (benchmark dictName <| \() -> Dict.fromList assocListAlmostSorted)
                (benchmark dict2Name <| \() -> Dict2.fromList assocListAlmostSorted)
            , Benchmark.compare "fromList (half sorted)"
                (benchmark dictName <| \() -> Dict.fromList assocListHalfSorted)
                (benchmark dict2Name <| \() -> Dict2.fromList assocListHalfSorted)
            , Benchmark.compare "fromList (unsorted)"
                (benchmark dictName <| \() -> Dict.fromList assocListUnsorted)
                (benchmark dict2Name <| \() -> Dict2.fromList assocListUnsorted)
            , Benchmark.compare "insert (from empty)"
                (benchmark dictName <| \() -> List.foldl (uncurry Dict.insert) Dict.empty assocListUnsorted)
                (benchmark dict2Name <| \() -> List.foldl (uncurry Dict2.insert) Dict2.empty assocListUnsorted)
            ]


suiteQuery : Int -> Benchmark
suiteQuery n =
    let
        assocList =
            assocListRange 1 n

        keys =
            assocList |> List.map Tuple.first

        ( dict, dict2 ) =
            ( Dict.fromList assocList, Dict2.fromList assocList )
    in
        describe "Query"
            [ Benchmark.compare "get"
                (benchmark dictName <| \() -> List.map (flip Dict.get dict) keys)
                (benchmark dict2Name <| \() -> List.map (flip Dict2.get dict2) keys)
            ]


suiteModify : Int -> Benchmark
suiteModify n =
    let
        -- make dicts from evens; use odds to double their size
        ( evens, odds ) =
            assocListRange 1 (2 * n) |> List.partition (\( k, _ ) -> k % 2 == 0)

        ( keys, oddKeys ) =
            ( evens |> List.map Tuple.first, odds |> List.map Tuple.first )

        ( dict, dict2 ) =
            ( Dict.fromList evens, Dict2.fromList evens )
    in
        describe "Modify"
            [ Benchmark.compare "insert (doubling size)"
                (benchmark dictName <| \() -> List.foldl (uncurry Dict.insert) dict odds)
                (benchmark dict2Name <| \() -> List.foldl (uncurry Dict2.insert) dict2 odds)
            , Benchmark.compare "remove (until empty)"
                (benchmark dictName <| \() -> List.foldl Dict.remove dict keys)
                (benchmark dict2Name <| \() -> List.foldl Dict2.remove dict2 keys)
            , Benchmark.compare "remove (each key once)"
                (benchmark dictName <| \() -> List.map (flip Dict.remove dict) keys)
                (benchmark dict2Name <| \() -> List.map (flip Dict2.remove dict2) keys)
            , Benchmark.compare "update (insert, doubling size)"
                (benchmark dictName <| \() -> List.foldl (flip Dict.update (\_ -> Just 0)) dict oddKeys)
                (benchmark dict2Name <| \() -> List.foldl (flip Dict2.update (\_ -> Just 0)) dict2 oddKeys)
            , Benchmark.compare "update (remove, until empty)"
                (benchmark dictName <| \() -> List.foldl (flip Dict.update (\_ -> Nothing)) dict keys)
                (benchmark dict2Name <| \() -> List.foldl (flip Dict2.update (\_ -> Nothing)) dict2 keys)
            , Benchmark.compare "update (replace all values)"
                (benchmark dictName <| \() -> List.foldl (flip Dict.update (\_ -> Just 0)) dict keys)
                (benchmark dict2Name <| \() -> List.foldl (flip Dict2.update (\_ -> Just 0)) dict2 keys)
            , Benchmark.compare "update (no change)"
                (benchmark dictName <| \() -> List.foldl (flip Dict.update (\_ -> Nothing)) dict oddKeys)
                (benchmark dict2Name <| \() -> List.foldl (flip Dict2.update (\_ -> Nothing)) dict2 oddKeys)
            ]


suiteTransform : Int -> Benchmark
suiteTransform n =
    let
        assocList =
            assocListRange 1 n

        ( dict, dict2 ) =
            ( Dict.fromList assocList, Dict2.fromList assocList )
    in
        describe "Transform"
            [ Benchmark.compare "filter"
                (benchmark dictName <| \() -> Dict.filter (\k _ -> k % 2 == 0) dict)
                (benchmark dict2Name <| \() -> Dict2.filter (\k _ -> k % 2 == 0) dict2)
            , Benchmark.compare "partition"
                (benchmark dictName <| \() -> Dict.partition (\k _ -> k % 2 == 0) dict)
                (benchmark dict2Name <| \() -> Dict2.partition (\k _ -> k % 2 == 0) dict2)
            ]


suiteCombineFragmented : Int -> Benchmark
suiteCombineFragmented n =
    suiteCombine "Combine (fragmented intersections)"
        -- multiples of 2
        (assocListRange 1 (2 * n) |> List.filter (\( k, _ ) -> k % 2 == 0))
        -- multiples of 3
        (assocListRange 1 (3 * n) |> List.filter (\( k, _ ) -> k % 3 == 0))


suiteCombineContiguous : Int -> Benchmark
suiteCombineContiguous n =
    suiteCombine "Combine (contiguous intersection)"
        (assocListRange 1 n)
        (assocListRange (n // 2 + 1) (n // 2 + n))


suiteCombineDisjoint : Int -> Benchmark
suiteCombineDisjoint n =
    suiteCombine "Combine (disjoint ranges)"
        (assocListRange 1 n)
        (assocListRange (n + 1) (n + n))


suiteCombineEmpty : Int -> Benchmark
suiteCombineEmpty n =
    suiteCombine "Combine (with one empty)"
        (assocListRange 1 n)
        []


suiteCombine : String -> List ( comparable, v ) -> List ( comparable, v ) -> Benchmark
suiteCombine description leftList rightList =
    let
        ( left, right ) =
            ( Dict.fromList leftList, Dict.fromList rightList )

        ( left2, right2 ) =
            ( Dict2.fromList leftList, Dict2.fromList rightList )
    in
        describe description
            [ Benchmark.compare "union"
                (benchmark dictName <| commutative Dict.union left right)
                (benchmark dict2Name <| commutative Dict2.union left2 right2)
            , Benchmark.compare "intersect"
                (benchmark dictName <| commutative Dict.intersect left right)
                (benchmark dict2Name <| commutative Dict2.intersect left2 right2)
            , Benchmark.compare "diff"
                (benchmark dictName <| commutative Dict.diff left right)
                (benchmark dict2Name <| commutative Dict2.diff left2 right2)
            ]


commutative : (a -> a -> b) -> a -> a -> (() -> ( b, b ))
commutative op left right =
    \() -> ( op left right, op right left )


assocListRange : Int -> Int -> List ( Int, Int )
assocListRange start end =
    List.range start end |> List.map (\x -> ( x, x ))<|MERGE_RESOLUTION|>--- conflicted
+++ resolved
@@ -2,12 +2,7 @@
 
 import Benchmark exposing (Benchmark, benchmark, describe)
 import Benchmark.Runner exposing (BenchmarkProgram, program)
-<<<<<<< HEAD
-import Benchmark exposing (Benchmark, describe, benchmark1, benchmark2, benchmark3, benchmark4)
 import Dict as Dict
-=======
-import Dict
->>>>>>> e58cc8c6
 import Dict.LLRB as Dict2
 
 
@@ -37,27 +32,6 @@
 suiteBuild : Int -> Benchmark
 suiteBuild n =
     let
-<<<<<<< HEAD
-        half =
-            n // 2
-
-        quarter =
-            half // 2
-
-        ls =
-            List.map3
-                (\a b c -> [ a, b, c ])
-                (List.map toKeyValuePair (List.range 0 half))
-                (List.map toKeyValuePair (List.range quarter (half + quarter) |> List.reverse))
-                (List.map toKeyValuePair (List.range (half + 1) n))
-                |> List.concat
-
-        toKeyValuePair n =
-            ( n, n )
-
-        setLs =
-            List.map toKeyValuePair (List.range half (n + half))
-=======
         assocListSorted =
             assocListRange 1 n
 
@@ -66,7 +40,6 @@
 
         assocListHalfSorted =
             assocListRange (q + 1) (3 * q) ++ assocListRange 1 q ++ assocListRange (3 * q + 1) n
->>>>>>> e58cc8c6
 
         q =
             n // 4
